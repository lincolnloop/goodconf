--- conflicted
+++ resolved
@@ -8,7 +8,6 @@
 from io import StringIO
 from typing import List
 
-from goodconf.values import Value
 from goodconf.base import DeclarativeValuesMetaclass
 
 log = logging.getLogger(__name__)
@@ -56,23 +55,8 @@
         """
         self.file_env_var = file_env_var
         self.config_file = None
-<<<<<<< HEAD
-        self.default_files = default_files
-        self._values = {}
+        self.default_files = default_files or []
         self._loaded = False
-
-    def __getattr__(self, key: str):
-        if not self._loaded:
-            self.load()
-        try:
-            return self._values[key].value
-        except KeyError:
-            raise AttributeError(
-                "{} is not defined. "
-                "Defined values are: ".format(", ".join(self._values.keys())))
-=======
-        self.default_files = default_files or []
->>>>>>> 9e80965c
 
     def load(self, filename: str = None):
         """Find config file and set values"""
